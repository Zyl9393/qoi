--- conflicted
+++ resolved
@@ -22,12 +22,6 @@
 	}
 	dir := os.Args[1]
 
-<<<<<<< HEAD
-	if err != nil {
-		fmt.Println("Error:", err)
-		return
-	}
-=======
 	filepath.WalkDir(dir, func(path string, infile fs.DirEntry, err error) error {
 		if err != nil {
 			return err
@@ -35,7 +29,6 @@
 		if infile.IsDir() {
 			return nil
 		}
->>>>>>> 45486d42
 
 		if !strings.HasSuffix(infile.Name(), ".png") {
 			return nil
@@ -43,21 +36,13 @@
 		f, err := os.Open(path)
 		if err != nil {
 			fmt.Println("Error opening file:", err)
-<<<<<<< HEAD
-			return
-=======
 			return err
->>>>>>> 45486d42
 		}
 
 		img, _, err := image.Decode(f)
 		if err != nil {
 			fmt.Println("Error decoding file:", err)
-<<<<<<< HEAD
-			return
-=======
 			return err
->>>>>>> 45486d42
 		}
 
 		var of bytes.Buffer
